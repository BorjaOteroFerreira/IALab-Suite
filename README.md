# 🤖 IALab-Suite

**A complete AI tools suite with React interface and Flask backend for testing Large Language Models (LLM) using llama.cpp**

[![License: MIT](https://img.shields.io/badge/License-MIT-yellow.svg)](https://opensource.org/licenses/MIT)
[![Python](https://img.shields.io/badge/python-3.8+-blue.svg)](https://www.python.org/downloads/)
[![React](https://img.shields.io/badge/react-18.2+-61DAFB.svg)](https://reactjs.org/)
[![Flask](https://img.shields.io/badge/flask-2.0+-green.svg)](https://flask.palletsprojects.com/)

## 📋 Table of Contents

- [🚀 Features](#-features)
- [🏗️ Architecture](#-architecture)
- [📦 Installation](#-installation)
- [🔧 Configuration](#-configuration)
- [🎯 Usage](#-usage)
- [🛠️ Available Tools](#️-available-tools)
- [📂 Project Structure](#-project-structure)
- [🔄 API](#-api)
- [🧪 Development](#-development)
- [🤝 Contributing](#-contributing)
- [📄 License](#-license)

## 🚀 Features

### 🌟 Main Features
- **🔒 Total Privacy**: Works completely offline, without sending data to third parties
- **🎨 Modern Interface**: Responsive React frontend with modern design
- **🔌 Modular Architecture**: Extensible and modular tool system
- **⚡ Real Time**: Bidirectional communication with WebSockets
- **🧠 Multiple Models**: Support for any GGUF model
- **📚 Integrated RAG**: Retrieval Augmented Generation system included
- **🛠️ AI Tools**: Complete set of tools for the assistant

### 🎯 Integrated Tools
- 🔍 **Internet Search**: Serper API integration
- 🎥 **Video Search**: YouTube API integration
- 💰 **Cryptocurrency Prices**: Real-time information
- 🖼️ **Image Generation**: AI image generation tool
- 🌐 **IP Information**: Geographic data retrieval
- 🔎 **Advanced Search**: Specialized searches with Google dorks

## 🏗️ Architecture

```
IALab-Suite/
├── 🖥️ Frontend-React/          # Modern user interface
├── 🔧 Backend-API/             # Flask API with WebSockets
├── 🛠️ tools/                  # Modular tools
└── 📁 chats/                  # Conversation storage
```

### 🔧 Main Components

<<<<<<< HEAD
- **🧠 Cortex**: AI-powered tool processing engine
- **🤖 Assistant**: Main AI assistant logic
- **🔍 RAG**: Retrieval Augmented Generation system
- **🌐 API React**: Flask server serving the React frontend
- **📡 SocketIO**: Real-time communication
=======
### Responsive Inteface
<p align="center">
  <img src="media/chat_pic.png" height="600"/>
  <img src ="media/chat_pic_pan.png" width="600" />
</p>

### Tool usage

#### You can develop your own tools for the model in a very simple and modular way.

<p align="center">
  <img src ="media/toolsearch.png" width="600" />
</p>
>>>>>>> aea309ab

## 📦 Installation

### 📋 Prerequisites

- **Python 3.8+**
- **Node.js 16+**
- **npm or yarn**
- **Git**

### 🛠️ Step-by-Step Installation

#### 1. 📥 Clone the Repository
```bash
git clone https://github.com/your-username/IALab-Suite.git
cd IALab-Suite
```

#### 2. 🐍 Set up Python Environment
```bash
# Create virtual environment
python -m venv venv

# Activate virtual environment
# Windows
venv\Scripts\activate
# macOS/Linux
source venv/bin/activate

# Install Python dependencies
pip install -r requirements.txt
```

#### 3. ⚙️ Install llama-cpp-python

**For CPU only:**
```bash
pip install --upgrade --quiet llama-cpp-python
```

**For GPU with CUDA:**
```bash
CMAKE_ARGS="-DLLAMA_CUBLAS=on" FORCE_CMAKE=1 pip install --upgrade --force-reinstall llama-cpp-python --no-cache-dir
```

**For macOS with Metal (M1/M2/M3):**
```bash
CMAKE_ARGS="-DLLAMA_METAL=on" FORCE_CMAKE=1 pip install --upgrade --force-reinstall llama-cpp-python --no-cache-dir
```

#### 4. 🎨 Set up React Frontend
```bash
cd Frontend-React
npm install
npm run build
cd ..
```

#### 5. 🔑 Configure Environment Variables
```bash
# Create .env file in Backend-API/
cp Backend-API/.env.example Backend-API/.env

# Edit Backend-API/.env with your API keys
YOUTUBE_API_KEY=your_youtube_api_key
SERPER_API_KEY=your_serper_api_key
```

#### 6. 📁 Download Models
```bash
# Create models directory
mkdir -p Backend-API/models/llama

# Download example model (Llama 2 7B)
wget -O Backend-API/models/llama/llama-2-7b-chat.Q8_0.gguf \
  "https://huggingface.co/TheBloke/Llama-2-7B-Chat-GGUF/resolve/main/llama-2-7b-chat.Q8_0.gguf"
```

## 🔧 Configuration

### 🔑 Required API Keys

1. **YouTube API Key**:
   - Go to [Google Cloud Console](https://console.cloud.google.com/)
   - Create a project and enable YouTube Data API v3
   - Create an API key

2. **Serper API Key**:
   - Sign up at [Serper.dev](https://serper.dev/)
   - Get your free API key

### ⚙️ System Configuration

Edit `Backend-API/.env`:
```env
YOUTUBE_API_KEY=your_youtube_api_key_here
SERPER_API_KEY=your_serper_api_key_here
```

## 🎯 Usage

### 🚀 Start the Server

```bash
# From the project root
cd Backend-API
python start_server.py
```

### 🌐 Access the Application

Open your browser and go to: `http://localhost:8081`

### 💬 Use the Chat

1. **Select a model** from the dropdown menu
2. **Type your question** in the chat field
3. **Press Enter** or click send
4. **Watch the tools** execute in real-time
5. **Receive the complete response** with enriched information

## 🛠️ Available Tools

### 🔍 Internet Search
```python
# Example of automatic usage
"What's the weather in Madrid today?"
```

### 🎥 Video Search
```python
# The assistant will search for videos automatically
"Show me videos about Python programming"
```

### 💰 Cryptocurrency Prices
```python
# Query real-time prices
"What's the current price of Bitcoin and Ethereum?"
```

### 🖼️ Image Generation
```python
# Generate images with AI
"Generate an image of a space cat"
```

### 🌐 IP Information
```python
# Get geographic information
"Where is the IP 8.8.8.8 from?"
```

### 🔎 Advanced Search
```python
# Specialized searches
"Search for technical information about vulnerabilities"
```

## 📂 Project Structure

```
IALab-Suite/
├── 📁 Backend-API/
│   ├── 🧠 Cortex.py              # Tool processing engine
│   ├── 🤖 Assistant.py           # Main assistant logic
│   ├── 🔍 Rag.py                 # RAG system
│   ├── 🌐 Api_react.py           # Flask API for React
│   ├── 📡 SocketResponseHandler.py # WebSocket handling
│   ├── 🚀 start_server.py        # Main server
│   ├── 📁 tools/                 # Modular tools
│   │   ├── 🔍 search_tools.py    # Internet search
│   │   ├── 🎥 video_search_tool.py # Video search
│   │   ├── 💰 cripto_price.py     # Cryptocurrency prices
│   │   ├── 🖼️ generate_image.py   # Image generation
│   │   └── 🔎 advanced_search.py  # Advanced search
│   ├── 📁 templates/             # HTML templates
│   ├── 📁 static/                # Static files
│   ├── 📁 models/                # LLM models
│   ├── 📁 documents/             # Documents for RAG
│   └── 📁 chats/                 # Conversation history
├── 📁 Frontend-React/
│   ├── 📁 src/
│   │   ├── 📱 App.js              # Main component
│   │   ├── 📁 components/         # React components
│   │   ├── 📁 context/            # State contexts
│   │   ├── 📁 hooks/              # Custom hooks
│   │   └── 📁 services/           # API services
│   ├── 📁 public/                # Public files
│   ├── 📁 build/                 # Production build
│   └── 📦 package.json           # Node.js dependencies
├── 📄 README.md                  # This file
├── 📄 requirements.txt           # Python dependencies
└── 📄 LICENSE                    # MIT License
```

## 🔄 API

### 📡 WebSocket Events

#### 📤 Client Events
- `message`: Send message to assistant
- `disconnect`: Disconnect from server

#### 📥 Server Events
- `response`: Assistant response (streaming)
- `console_output`: Console output (tools)
- `utilities_data`: Utilities data (videos, images)
- `finalization_signal`: Completion signal

### 🌐 REST Endpoints

#### 📊 System Information
```http
GET /api/system-info
```

#### 📁 Model Management
```http
GET /api/models
POST /api/load-model
```

#### 💬 Chat Management
```http
GET /api/chats
POST /api/save-chat
DELETE /api/delete-chat
```

## 🧪 Development

### 🔧 Frontend Development
```bash
cd Frontend-React
npm start
```
This will start the development server at `http://localhost:3000`

### 🐍 Backend Development
```bash
cd Backend-API
python start_server.py
```

### 🛠️ Creating New Tools

1. **Create tool file** in `Backend-API/tools/`
2. **Implement the class** with `run()` method
3. **Register in Cortex.py**:

```python
# In Cortex.py
self.tools = {
    'my_new_tool': MyNewTool.run,
    # ... other tools
}
```

### 📝 Tool Example

```python
# Backend-API/tools/my_tool.py
class MyTool:
    @staticmethod
    def run(query):
        """
        Execute the tool with the given query
        
        Args:
            query (str): Input query
            
        Returns:
            str: Tool result
        """
        # Your logic here
        return f"Result for: {query}"
```

## 🤝 Contributing

Contributions are welcome! 🎉

### 📋 How to Contribute

1. **🍴 Fork** the project
2. **🌿 Create a branch** for your feature: `git checkout -b feature/AmazingFeature`
3. **💾 Commit** your changes: `git commit -m 'Add some AmazingFeature'`
4. **📤 Push** to the branch: `git push origin feature/AmazingFeature`
5. **🔄 Open a Pull Request**

### 🐛 Report Bugs

Open an [issue](https://github.com/your-username/IALab-Suite/issues) describing:
- 📝 Bug description
- 🔄 Steps to reproduce
- 📱 Environment (OS, Python version, etc.)
- 📸 Screenshots if relevant

### 💡 Request Features

Open an [issue](https://github.com/your-username/IALab-Suite/issues) with:
- 📝 Detailed description
- 🎯 Use cases
- 📊 Expected benefits

## 📊 System Information

### 🧪 Tested on:
- **💻 macOS**: MacBook Pro M3-Pro (11 CPU cores, 14 GPU cores, 18GB RAM)
- **🐧 Linux**: AMD Ryzen 5600X, NVIDIA RTX 3060 (12GB VRAM, 32GB RAM)
- **🪟 Windows**: Various configurations

### 🐍 Compatible Versions:
- **Python**: 3.8 - 3.12
- **Node.js**: 16+
- **React**: 18.2+
- **Flask**: 2.0+

## 🔗 Useful Links

- 📚 [llama.cpp Documentation](https://github.com/ggerganov/llama.cpp)
- 🤗 [GGUF Models on Hugging Face](https://huggingface.co/models?search=gguf)
- 🎥 [YouTube Data API](https://developers.google.com/youtube/v3)
- 🔍 [Serper API](https://serper.dev/)

## 💖 Support the Project

If this project has been useful to you, consider:

- ⭐ Giving the repository a star
- 🐛 Reporting bugs or improvements
- 💝 Contributing with code
- ☕ Buy me a coffee: [![Donate](https://img.shields.io/badge/Donate-PayPal-green.svg)](https://www.paypal.me/borjaoteroferreira)

## 📄 License

This project is licensed under the MIT License - see the [LICENSE](LICENSE) file for more details.

---

<div align="center">

**🤖 Made with ❤️ for the AI community**

**⭐ If you like this project, give it a star! ⭐**

</div><|MERGE_RESOLUTION|>--- conflicted
+++ resolved
@@ -52,27 +52,11 @@
 
 ### 🔧 Main Components
 
-<<<<<<< HEAD
 - **🧠 Cortex**: AI-powered tool processing engine
 - **🤖 Assistant**: Main AI assistant logic
 - **🔍 RAG**: Retrieval Augmented Generation system
 - **🌐 API React**: Flask server serving the React frontend
 - **📡 SocketIO**: Real-time communication
-=======
-### Responsive Inteface
-<p align="center">
-  <img src="media/chat_pic.png" height="600"/>
-  <img src ="media/chat_pic_pan.png" width="600" />
-</p>
-
-### Tool usage
-
-#### You can develop your own tools for the model in a very simple and modular way.
-
-<p align="center">
-  <img src ="media/toolsearch.png" width="600" />
-</p>
->>>>>>> aea309ab
 
 ## 📦 Installation
 
